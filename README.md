--- conflicted
+++ resolved
@@ -6,7 +6,7 @@
 
 This Terraform module sets up everything necessary for dynamically setting hostnames following a certain pattern on instances spawned by AWS Auto Scaling Groups (ASGs).
 
-Learn more about our motivation to build this module in our blog post [Dynamic Route53 records for AWS Auto Scaling Groups with Terraform](https://underthehood.meltwater.com/blog/2020/02/07/dynamic-route53-records-for-aws-auto-scaling-groups-with-terraform/).
+Learn more about our motivation to build this module in [this blog post](https://underthehood.meltwater.com/blog/2020/02/07/dynamic-route53-records-for-aws-auto-scaling-groups-with-terraform/).
 
 ## Requirements
 
@@ -33,8 +33,6 @@
 }
 ```
 
-<<<<<<< HEAD
-=======
 ### Single DNS name for the entire ASG
 Primary use of this is to manage round robin DNS. Keep in mind that you should still use health checks for any custom loadbalancers.
 Following from the examples above we omit the `-#instanceid` portion. eg `mail-servers.example.com@ABCDEFGHIJ123` and use the key `asg:multihost_pattern`
@@ -60,7 +58,6 @@
 
 
 ### Common
->>>>>>> e54505a8
 Once you have your ASG set up, you can just invoke this module and point to it:
 `use_public_ip` defaults to false
 ```hcl
